Quixe -- a Glulx VM interpreter written in Javascript

Quixe Library: version 2.2.0.
Designed by Andrew Plotkin <erkyrath@eblong.com>.
(Storage and heap-management code contributed by Iain Merrick.)
<http://eblong.com/zarf/glulx/quixe/>

Quixe is a pure-Javascript interpreter for the Glulx IF virtual
machine. It can play any Glulx game file (.ulx or .gblorb) in a web
browser. It does not require a server component; it runs entirely in
the browser.

Quixe currently supports text buffer and grid windows, character and line
input, timers, and hyperlinks. Experimental graphics support has just
been added. It does not (yet) support sound or style hints.

You can save and restore games. If your browser supports the HTML5
local-storage feature, the save files will be available from one browser
session to the next.


* Using Quixe

The easiest way to use Quixe is to have Inform 7 build you a game-playing
page. Download the "Quixe.zip" template package (at the URL above), unpack
it, and install it into Inform's template directory. (On a Mac this is
~/Library/Inform/Templates; place the unzipped Quixe folder there.) You
can then add this line to your Inform source code:

  Release along with the "Quixe" interpreter.

You can also copy the files right out of this project. The play.html file
is set up to run Glulxercise, which is not actually an IF game, but uses
the same format. (Glulxercise is a set of unit tests for Quixe.) 

You can copy play.html and all the files it uses. However, play.html
as provided cannot load Glulx files directly. You must convert your
game file using the game2js.py script in the tools directory:

  python tools/game2js.py --giload mystory.ulx > mystory.ulx.js

Then, in play.html, replace the reference to "glulxercise.ulx.js" with
your "mystory.ulx.js" file.

To set up a page that can play any game file on the Internet (as
on the web site), copy play-remote.html.


* Electron

The included version of GlkOte has extra support for the Electron
environment. This is a version of Node.js wrapped up as an application
shell, with extra APIs for native file support. In this environment,
use lib/elkote.min.js instead of lib/glkote.min.js.

If you have no idea what I just said, ignore lib/elkote.min.js.


* Contents

- README.txt       -- this file
- play.html        -- HTML template for a Quixe page
- play-full.html   -- same thing, but using non-compressed Javascript source
- play-remote.html -- Quixe page that plays any story via "?story=..."
- play-remote-full.html   -- same thing, but using non-compressed Javascript
- play-remote-onecol.html -- same thing, but the HTML template gives a fixed
                             column width with a header and footer
- build.py         -- generates the files in lib

- src -- Javascript source code
  - quixe/quixe.js    -- the VM engine core
  - quixe/gi_dispa.js -- Glk layer dispatcher
  - quixe/gi_load.js  -- game file loader (and blorb code)
  - glkote/...        -- copied from the GlkOte project

- lib -- compressed Javascript source code
  - jquery-1.12.4.js     -- standard jQuery library
  - jquery-1.12.4.min.js -- ditto, minified
  (each of the next two files contains several files from the src directory,
  run through rjsmin.py)
  - glkote.min.js        -- glkote files
  - elkote.min.js        -- glkote files (alternate package for Electron)
  - quixe.min.js         -- quixe files

- media -- images, CSS, and layout for play.html et al
  - glkote.css      -- default stylesheet (copied from GlkOte project)
  - dialog.css      -- dialog-box stylesheet (copied from GlkOte project)
  - waiting.gif     -- timer animation (copied from GlkOte project)
  - i7-manifest.txt -- I7 template file; becomes (manifest).txt
  - i7-glkote.css   -- another stylesheet (adjusted to suit i7-manifest)

- stories -- game files
  - glulxercise.ulx.js -- Glulxercise VM unit test

- tools -- random associated scripts and tools
  - rjsmin.py -- Javascript compressor
  - game2js.py -- convert game files to base64 for easier loading


* Version History

- 2.2.0 (March 27, 2021)
  - All of the API objects are now defined as Javascript classes
    (QuixeClass, GiLoadClass, GiDispaClass). Each file exports this class
    plus a single instance (Quixe, GiLoad). (There's no global GiDispa
    instance because GiLoad always creates its own.)
  - The Blorb functionality has been moved out of gi_load.js and into
    a new file, glkote/gi_blorb.js.
  - Added a max_buffer_length config option, defaulting to 800 (lines or
    paragraphs) instead of the previous 200.

- 2.1.8 (December 1, 2020)
  - Fixed the spurious MORE prompt in fixed-size buffer windows.
  - Hopefully fixed a fatal error with zero-height or hidden grid windows.
  - More options to control DOM element ids.

- 2.1.7 (March 29, 2020)
  - Increased the font sizes in the default stylesheet.
  - Adopt GlkOte's new timer API (no change in behavior).
  - Change to how whitespace is displayed (ditto).
  - A change to input line handling which might reduce keyboard flicker
    on Android.
  - Test localStorage functionality; if not available, fall back to
    Javascript memory.
  - Changed the transcript display pane to a <pre> tag, to work around
    a Firefox copy-paste bug.
  - Fixed variable declarations to support JS-strict mode.
  - Added a log_execution_time option to control logging of game turn
    speed.
  - Added a warning to the Save dialog, saying that browser storage can
    be erased by clearing cookies or by browser privacy policies. (Will
    not appear in Lectrote, since that doesn't use browser storage.)

- 2.1.6 (October 30, 2016)
  - Fix for graphics windows being drawn with a slight extra lower margin.
  - Detect size changes of the gameport (even if the window does not change
    size) and fire the appropriate rearrange event.
  - Adjust the (experimental) debug feature to look for a "Dbug" chunk in
    a Blorb file. (But this does not yet support the current debug format.)
  - Update to jQuery 1.12.4.

- 2.1.5 (June 23, 2016)
  - When MORE paging, display a margin mark at the last-seen position.
  - Graphics windows now display scaled images at full screen resolution
    on all browsers. (Previously, Counterfeit Monkey on a Retina display
    in Chrome was fuzzy.)
  - Hooks for extending the UI in game-specific ways.

- 2.1.4 (March 11, 2016)
  - Autosave option: the interpreter can save state after every command
    and restore it when relaunched.
  - Fixed a bug where local variables were corrupted after restoring a
    saved game. (Did not affect UNDO, only RESTORE.)
  - Fixed a bug where the MORE prompt could get stuck on (particularly when
    you use browser-view zoom).
    
- 2.1.3 (February 5, 2016)
  - Display a "game session has ended" message when the interpreter exits.
  - Changed the behavior of unicode files in local storage. They are now
    byte arrays (UTF8 or BE32) instead of unichar arrays. Legacy saved files
    will not read back correctly. This only affects files created with
    glk_stream_open_file_uni(), so it does *not* affect saved games.
  - Fixed a bug where hyperlinks set on images (in text) would not work.
  - Eevee provides further speed optimizations.

- 2.1.2 (November 22, 2015)
  - Added basic WAI-ARIA support to buffer windows.
<<<<<<< HEAD
  - Added @hasundo and @discardundo opcodes. (Glulx spec 3.1.3.)
=======
  - Fixed a bug where setting a graphics window's color and then clearing
    it (in the same turn) would fail.
>>>>>>> 4fdae57b

- 2.1.1 (June 13, 2015)
  - Restructured generated JS code for better optimization in modern
    browsers. (No more eval() calls!) Thanks to Alex Munroe for pointing
    out the problem and offering solutions. Also everyone else who
    joined in the JS-wonkery discussion.
  - Use Math.imul instead of native multiplication, so that large integer
    multiplies (which overflow 32 bits) are computed correctly.

- 2.1.0 (April 24, 2015)
  - Include GlkOte 2.1.0 (graphics windows; image display; mouse input).
    Thanks to Alex Munroe for original implementation.
  - Remove the #layouttestpane from all the HTML templates.
  - Added the ability to send transcript data to an external server.
  - Fixed a bug where non-ASCII characters in metadata were not properly
    decoded. (This could affect the <title> of the browser window.)

- 2.0.0 (February 12, 2015)
  - Switched from Prototype over to jQuery.
  - Switched from my old ad-hoc license to the MIT license.
  - Added the ability to download a saved-game file.
  - Increased the font size in the included CSS stylesheets.
  - Fixed save bug where the IFhd chunk could appear late in the file
    (violating the Quetzal spec). Also, a bug where odd-length chunks
    were not padded (violating the IFF spec).

- 1.3.1 (March 27, 2014)
  - Added acceleration functions 8 through 13, which work correctly when
    NUM_ATTR_BYTES is changed.

- 1.3.0 (January 3, 2013)
  - Corrected the format of saved-game files. (In previous versions, the
    CMem chunk had the wrong format, and a non-standard QFun chunk was
    stored.) This means that saved games from old versions will not load.
  - Fixed bugs restoring a saved-game file with an active heap.
  - Fixed a bug preventing the game from running if you have Firefox's
    cookies disabled. (Now it will run, but external files will be transient.)
  - Updated the Blorb-resource functions to understand FORM chunks
    (Glk 0.7.4 amendment).

- 1.2.0 (May 7, 2012)
  - Ensure that gi_load.js works no matter what order the javascript
    libraries load.
  - Included GlkOte 1.3.0 (non-support for Glk 0.7.3: expanded sound functions;
    support for Glk 0.7.4: resource streams)
  - Fixed a bug in glk_cancel_hyperlink_event().
  - Fixed a bug where strings in RAM were being incorrectly cached.
  - Experimental debug info support. If a blorb file contains debug data
    (as generated by I6), Quixe can be made to parse it and symbolicate
    stack dumps.

- 1.1.1 (February 17, 2011):
  - Included GlkOte 1.2.3 (support for Glk 0.7.2: date and time functions)

- 1.1.0 (January 22, 2011):
  - The Glulx accelerated-function feature.
  - Better optimization of local variables.
  - Included GlkOte 1.2.2 (support for all the Glk 0.7.1 features: 
    window borders, line input terminator keys, line input echo control, 
    Unicode normalization).

- 1.0.3 (October 14, 2010):
  - Better display and input on iPhone/Android.

- 1.0.2 (August 17, 2010):
  - Floating-point opcodes.

- 1.0.1 (July 28, 2010):
  - Included GlkOte 1.2.0 ("more" paging).
  - Added a "rethrow_exceptions" option, which should make browser
    debugging easier.
  - Fixed the inconsistent font size for the input line.

- 1.0.0 (July 4, 2010):
  - Initial release.


* Permissions

The Quixe, GiDispa, and GiLoad Javascript libraries are copyright
2010-2021 by Andrew Plotkin. They are distributed under the MIT license;
see the "LICENSE" file.

This package includes the GlkOte, GlkAPI, and Dialog libraries, also
copyright by Andrew Plotkin under the MIT license.

This package includes the jQuery JavaScript framework, version 1.12.4
Copyright jQuery Foundation and other contributors
Released under the MIT license <http://jquery.org/license>
For details, see the jQuery web site: <http://jquery.com/>

The build script uses rJSmin, version 1.0.10 (which is included
as a build tool). rJSmin was written and is maintained by Andre Malo,
and is freely distributable under the Apache License, Version 2.0.
For details, see the rJSmin web site: <http://opensource.perlig.de/rjsmin/><|MERGE_RESOLUTION|>--- conflicted
+++ resolved
@@ -98,6 +98,8 @@
 
 
 * Version History
+
+  - Added @hasundo and @discardundo opcodes. (Glulx spec 3.1.3.)
 
 - 2.2.0 (March 27, 2021)
   - All of the API objects are now defined as Javascript classes
@@ -165,12 +167,8 @@
 
 - 2.1.2 (November 22, 2015)
   - Added basic WAI-ARIA support to buffer windows.
-<<<<<<< HEAD
-  - Added @hasundo and @discardundo opcodes. (Glulx spec 3.1.3.)
-=======
   - Fixed a bug where setting a graphics window's color and then clearing
     it (in the same turn) would fail.
->>>>>>> 4fdae57b
 
 - 2.1.1 (June 13, 2015)
   - Restructured generated JS code for better optimization in modern
